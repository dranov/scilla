(*
 * Copyright (c) 2018 - present Zilliqa, Inc.
 * All rights reserved.
 *
 * This source code is licensed under the BSD style license found in the
 * LICENSE file in the root directory of this source tree. An additional grant
 * of patent rights can be found in the PATENTS file in the same directory.
 *)

open OUnit2
open TestUtil

let main =
  let bin_dir_default = (Sys.getcwd () ^ Filename.dir_sep ^ "bin") in
  let tests_dir_default = (Sys.getcwd () ^ Filename.dir_sep ^ "tests") in
  let bin_dir = Conf.make_string "bin_dir" bin_dir_default "directory containing binaries" in
  let tests_dir = Conf.make_string "tests_dir" tests_dir_default "directory containing tests" in
  let print_cli = Conf.make_bool "print_cli" false "print command line arguments used for test(s)" in

  (* Add calls to new tests from here *)
  let contract_tests = Testcontracts.add_tests bin_dir tests_dir print_cli in
  let exp_tests = Testexp.Tests.add_tests bin_dir tests_dir print_cli in
  let type_tests = Testtypes.Tests.add_tests bin_dir tests_dir print_cli in

<<<<<<< HEAD
  let all_tests = "all_tests" >::: [type_tests; exp_tests; contract_tests] in
=======
  let all_tests = "all_tests" >::: [exp_tests; contract_tests] in
>>>>>>> 86ce3a44
  (* Run all tests *)
  run_test_tt_main all_tests<|MERGE_RESOLUTION|>--- conflicted
+++ resolved
@@ -22,10 +22,7 @@
   let exp_tests = Testexp.Tests.add_tests bin_dir tests_dir print_cli in
   let type_tests = Testtypes.Tests.add_tests bin_dir tests_dir print_cli in
 
-<<<<<<< HEAD
   let all_tests = "all_tests" >::: [type_tests; exp_tests; contract_tests] in
-=======
-  let all_tests = "all_tests" >::: [exp_tests; contract_tests] in
->>>>>>> 86ce3a44
+
   (* Run all tests *)
   run_test_tt_main all_tests