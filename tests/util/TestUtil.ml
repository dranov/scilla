--- conflicted
+++ resolved
@@ -103,11 +103,5 @@
         ~exit_code ~use_stderr:true ~chdir:dir ~ctxt:test_ctxt evalbin args))
 
   let add_tests env =
-<<<<<<< HEAD
-    let exptests = build_exp_tests env tests in
-    "gua_tests" >::: exptests
-    
-=======
     "exptests" >::: build_exp_tests env tests
->>>>>>> ad3a17e0
 end