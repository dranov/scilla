(*
 * Copyright (c) 2018 - present Zilliqa, Inc.
 * All rights reserved.
 *
 * This source code is licensed under the BSD style license found in the
 * LICENSE file in the root directory of this source tree. An additional grant
 * of patent rights can be found in the PATENTS file in the same directory.
 *)

open OUnit2
open TestUtil

let rec print_args args =
  match args with
  | [] -> Printf.printf "\n"
  | a :: b ->
    (Printf.printf "%s " a;
    print_args b)

let sep = Filename.dir_sep

(* 
 * Build tests to invoke scilla-runner with the right arguments, for
 * multiple test cases, each suffixed with _i up to _n (both inclusive)
 *)
let rec build_contract_tests env name ecode i n =
  if (i > n) 
    then [] 
  else
    let test = name ^"_"^(i_to_s  i) >::
    (* function to run scilla-runner and check exit code *)
      (fun test_ctxt ->
        (* Files for the contract are in examples/contract/(crowdfunding|zil-game|etc). *)
        let dir = env.tests_dir test_ctxt ^ sep ^ "contracts" ^ sep ^
          name ^ sep in
        let tmpdir = bracket_tmpdir test_ctxt in 
        let output_file = tmpdir ^ sep ^ name ^ "_output_"
                    ^ (i_to_s  i) ^ ".json" in
        let args = ["-init"; dir ^ "init.json"; 
              "-i"; dir ^ "contract.scilla";
              (* stdlib is in src/stdlib *)
              "-libdir"; "src" ^ sep ^ "stdlib";
              "-o"; output_file;
              "-imessage"; dir ^ "message_" ^ (i_to_s i) ^ ".json";
              "-istate" ; dir ^ "state_" ^ (i_to_s i) ^ ".json";
              "-iblockchain" ; dir ^ "blockchain_" ^ (i_to_s i) ^ ".json"] in
        (if (env.print_cli test_ctxt) then (Printf.printf "\nUsing CLI: %s " "scilla-runner"; print_args args));
        let scillabin = env.bin_dir test_ctxt ^ sep ^ "scilla-runner" in
           (* Ensure that the executable exists with 0 *)
          (assert_command ~exit_code:ecode ~ctxt:test_ctxt ~use_stderr:true scillabin args;
           let goldoutput_file = dir ^ "output_" ^ (i_to_s i) ^ ".json" in
           let g = load_file goldoutput_file in
           if ecode = WEXITED 0 then
             let o = load_file output_file in
             (* Compare output.json with a gold output in the contract directory *)
             assert_equal ~cmp:(fun e o -> (String.trim e) = (String.trim o)) ~ctxt:test_ctxt
               ~msg:(Core.sprintf "Output json mismatch\nActual:\n%s\nExpected:\n%s" o g) g o);
      ) 
      in
      test :: (build_contract_tests env name ecode (i+1) n)

let build_contract_init_test env name =
  name ^ "_" ^ "init" >::
  (fun test_ctxt ->
    (* Files for the contract are in examples/contract/(crowdfunding|zil-game|etc). *)
    let dir = env.tests_dir test_ctxt ^ sep ^ "contracts" ^ sep ^
      name ^ sep in
      let tmpdir = bracket_tmpdir test_ctxt in 
      let output_file = tmpdir ^ sep ^ name ^ "_init_output.json" in
      let args = ["-init"; dir ^ "init.json";
                  (* stdlib is in src/stdlib *)
                  "-libdir"; "src" ^ sep ^ "stdlib";
                  "-i"; dir ^ "contract.scilla";
                  "-o"; output_file;
                  "-iblockchain"; dir ^ "blockchain_1.json";]
            in
      (if (env.print_cli test_ctxt) then (Printf.printf "\nUsing CLI: %s " "scilla-runner"; print_args args));
      let scillabin = env.bin_dir test_ctxt ^ sep ^ "scilla-runner" in
        (* Ensure that the executable exists with 0 *)
        (assert_command test_ctxt scillabin args;
          let goldoutput_file = dir ^ "init_output.json" in
          let g = load_file goldoutput_file in
          let o = load_file output_file in
          (* Compare output.json with a gold output in the contract directory *)
          assert_equal ~ctxt:test_ctxt ~msg:"Output json mismatch"
            ~cmp:(fun e o -> (String.trim e) = (String.trim o)) g o);
      ) 

let build_misc_tests env =
  let scillabin bin_dir test_ctxt =
    bin_dir test_ctxt ^ sep ^ "scilla-runner" in
  let output_file test_ctxt name =
    bracket_tmpdir test_ctxt ^ sep ^ name in
  let tests_dir_file testsdir test_ctxt name =
    testsdir test_ctxt ^ sep ^ "contracts" ^ sep ^ "crowdfunding" ^ sep ^ name in

  (* Test for exit 1 on bad json *)
  let test1 = 
    "misc_test_badjson_1" >::
      (fun test_ctxt ->
        let args = ["-init"; tests_dir_file env.tests_dir test_ctxt "init_bad1.json";
                    "-libdir"; "src" ^ sep ^ "stdlib";
                    "-i"; tests_dir_file env.tests_dir test_ctxt "contract.scilla";
                    "-o"; output_file test_ctxt "init_bad1_output.json";
                    "-iblockchain"; tests_dir_file env.tests_dir test_ctxt "blockchain_1.json"]
        in
        (if (env.print_cli test_ctxt) then (Printf.printf "\nUsing CLI: %s " "scilla-runner"; print_args args));
        let expected_code : Unix.process_status = WEXITED 1 in
          assert_command ~exit_code:expected_code ~ctxt:test_ctxt (scillabin env.bin_dir test_ctxt) args
      ) in

    let test2 = 
    "misc_test_badjson_2" >::
      (fun test_ctxt ->
        let args = ["-init"; tests_dir_file env.tests_dir test_ctxt "init_bad1.json";
                    "-libdir"; "src" ^ sep ^ "stdlib";
                    "-i"; tests_dir_file env.tests_dir test_ctxt "contract.scilla";
                    "-o"; output_file test_ctxt "init_bad2_output.json";
                    "-iblockchain"; tests_dir_file env.tests_dir test_ctxt "blockchain_1.json"]
        in
        (if (env.print_cli test_ctxt) then (Printf.printf "\nUsing CLI: %s " "scilla-runner"; print_args args));
        let expected_code : Unix.process_status = WEXITED 1 in
          assert_command ~exit_code:expected_code ~ctxt:test_ctxt (scillabin env.bin_dir test_ctxt) args
      ) in

      [test1;test2]

let add_tests env = 
    let succ_code : Unix.process_status = WEXITED 0 in
    let fail_code : Unix.process_status = WEXITED 1 in
    let crowdfundingtests = "crowdfunding" >:::(build_contract_tests env "crowdfunding" succ_code 1 5) in
    let cfinit_test = "crowdfunding_init" >:(build_contract_init_test env "crowdfunding") in
    let zilgametests = "zil-game" >:::(build_contract_tests env "zil-game" succ_code 1 9) in
    let zginit_test = "zil-game_init" >:(build_contract_init_test env "zil-game") in
    let cfinvoketests = "cfinvoke" >:::(build_contract_tests env "cfinvoke" succ_code 1 4) in
    let pingtests = "ping" >:::(build_contract_tests env "ping" succ_code 0 3) in
    let pongtests = "pong" >:::(build_contract_tests env "pong" succ_code 0 3) in
    let helloWorldtests = "helloWorld" >:::(build_contract_tests env "helloWorld" succ_code 1 3) in
    let helloWorldtests_f = "helloWorld_f" >:::(build_contract_tests env "helloWorld" fail_code 4 8) in
    let auctiontests = "auction" >:::(build_contract_tests env "auction" succ_code 1 8) in
    let mappairtests = "mappair" >:::(build_contract_tests env "mappair" succ_code 1 5) in
<<<<<<< HEAD
    let bookstoretests = "bookstore" >:::(build_contract_tests env "bookstore" succ_code 1 10) in
=======
    let emptytests = "empty_contract" >::: (build_contract_tests env "empty" succ_code 1 1) in
>>>>>>> 9d654e5d

    let fungibletokentests = "fungible-token" >:::(build_contract_tests env "fungible-token" succ_code 0 8) in
    let misc_tests = "misc_tests" >::: build_misc_tests env in
      "contract_tests" >::: [crowdfundingtests;cfinit_test;zilgametests;zginit_test;cfinvoketests;mappairtests;
<<<<<<< HEAD
                             misc_tests;pingtests;pongtests;fungibletokentests;helloWorldtests;helloWorldtests_f;auctiontests;bookstoretests]
=======
                             misc_tests;pingtests;pongtests;fungibletokentests;helloWorldtests;helloWorldtests_f;
                             auctiontests;emptytests]
>>>>>>> 9d654e5d
<|MERGE_RESOLUTION|>--- conflicted
+++ resolved
@@ -139,18 +139,11 @@
     let helloWorldtests_f = "helloWorld_f" >:::(build_contract_tests env "helloWorld" fail_code 4 8) in
     let auctiontests = "auction" >:::(build_contract_tests env "auction" succ_code 1 8) in
     let mappairtests = "mappair" >:::(build_contract_tests env "mappair" succ_code 1 5) in
-<<<<<<< HEAD
     let bookstoretests = "bookstore" >:::(build_contract_tests env "bookstore" succ_code 1 10) in
-=======
     let emptytests = "empty_contract" >::: (build_contract_tests env "empty" succ_code 1 1) in
->>>>>>> 9d654e5d
 
     let fungibletokentests = "fungible-token" >:::(build_contract_tests env "fungible-token" succ_code 0 8) in
     let misc_tests = "misc_tests" >::: build_misc_tests env in
       "contract_tests" >::: [crowdfundingtests;cfinit_test;zilgametests;zginit_test;cfinvoketests;mappairtests;
-<<<<<<< HEAD
-                             misc_tests;pingtests;pongtests;fungibletokentests;helloWorldtests;helloWorldtests_f;auctiontests;bookstoretests]
-=======
                              misc_tests;pingtests;pongtests;fungibletokentests;helloWorldtests;helloWorldtests_f;
-                             auctiontests;emptytests]
->>>>>>> 9d654e5d
+                             auctiontests;emptytests;bookstoretests]
