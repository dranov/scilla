--- conflicted
+++ resolved
@@ -1,9 +1,5 @@
 {
-<<<<<<< HEAD
-  "gas_remaining": "4736",
-=======
   "gas_remaining": "7510",
->>>>>>> 322de40f
   "message": {
     "_tag": "ClaimBack",
     "_amount": "0",
